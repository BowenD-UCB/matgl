from __future__ import annotations

import dgl
import numpy as np
import torch
from torch import nn

import matgl


class AtomRef(nn.Module):
    """Get total property offset for a system."""

<<<<<<< HEAD
    def __init__(
        self,
        property_offset: torch.Tensor | None = None,
        max_z: int = 89
    ) -> None:
=======
    def __init__(self, property_offset: torch.Tensor | None = None, max_z: int = 89) -> None:
>>>>>>> 23205805
        """
        Args:
            property_offset (Tensor): a tensor containing the property offset for each element
                if given max_z is ignored, and the size of the tensor is used instead
<<<<<<< HEAD
            max_z (int): maximum atomic number
=======
            max_z (int): maximum atomic number.
>>>>>>> 23205805
        """
        super().__init__()
        if property_offset is None:
            property_offset = torch.zeros(max_z, dtype=matgl.float_th)
<<<<<<< HEAD
        else:
            max_z = property_offset.shape[-1]

        self.max_z = max_z
        self.register_buffer("property_offset", property_offset)
        self.register_buffer("onehot", torch.eye(max_z))
=======
        elif isinstance(property_offset, np.ndarray | list):  # for backward compatibility of saved models
            property_offset = torch.tensor(property_offset, dtype=matgl.float_th)

        self.max_z = property_offset.shape[-1]
        self.register_buffer("property_offset", property_offset)
        self.register_buffer("onehot", torch.eye(self.max_z))
>>>>>>> 23205805

    def get_feature_matrix(self, graphs: list[dgl.DGLGraph]) -> torch.Tensor:
        """Get the number of atoms for different elements in the structure.

        Args:
            graphs (list): a list of dgl graph

        Returns:
            features (torch.Tensor): a matrix (num_structures, num_elements)
        """
        features = torch.zeros(len(graphs), self.max_z, dtype=matgl.float_th)
        for i, graph in enumerate(graphs):
            atomic_numbers = graph.ndata["node_type"]
            features[i] = torch.bincount(atomic_numbers, minlength=self.max_z)
        return features

    def fit(self, graphs: list[dgl.DGLGraph], properties: torch.Tensor) -> None:
        """Fit the elemental reference values for the properties.

        Args:
            graphs: dgl graphs
            properties (torch.Tensor): tensor of extensive properties
        """
        features = self.get_feature_matrix(graphs)
        self.property_offset = torch.linalg.lstsq(features, properties).solution

    def forward(self, g: dgl.DGLGraph, state_attr: torch.Tensor | None = None):
        """Get the total property offset for a system.

        Args:
            g: a batch of dgl graphs
            state_attr: state attributes

        Returns:
            offset_per_graph
        """
        one_hot = self.onehot[g.ndata["node_type"]]
        if self.property_offset.ndim > 1:
            offset_batched_with_state = []
            for i in range(self.property_offset.size(dim=0)):
                property_offset_batched = self.property_offset[i].repeat(g.num_nodes(), 1)
                offset = property_offset_batched * one_hot
                g.ndata["atomic_offset"] = torch.sum(offset, 1)
                offset_batched = dgl.readout_nodes(g, "atomic_offset")
                offset_batched_with_state.append(offset_batched)
            offset_batched_with_state = torch.stack(offset_batched_with_state)  # type: ignore
            return offset_batched_with_state[state_attr]  # type: ignore
        property_offset_batched = self.property_offset.repeat(g.num_nodes(), 1)
        offset = property_offset_batched * one_hot
        g.ndata["atomic_offset"] = torch.sum(offset, 1)
        offset_batched = dgl.readout_nodes(g, "atomic_offset")
        return offset_batched<|MERGE_RESOLUTION|>--- conflicted
+++ resolved
@@ -11,43 +11,22 @@
 class AtomRef(nn.Module):
     """Get total property offset for a system."""
 
-<<<<<<< HEAD
-    def __init__(
-        self,
-        property_offset: torch.Tensor | None = None,
-        max_z: int = 89
-    ) -> None:
-=======
     def __init__(self, property_offset: torch.Tensor | None = None, max_z: int = 89) -> None:
->>>>>>> 23205805
         """
         Args:
             property_offset (Tensor): a tensor containing the property offset for each element
                 if given max_z is ignored, and the size of the tensor is used instead
-<<<<<<< HEAD
-            max_z (int): maximum atomic number
-=======
             max_z (int): maximum atomic number.
->>>>>>> 23205805
         """
         super().__init__()
         if property_offset is None:
             property_offset = torch.zeros(max_z, dtype=matgl.float_th)
-<<<<<<< HEAD
-        else:
-            max_z = property_offset.shape[-1]
-
-        self.max_z = max_z
-        self.register_buffer("property_offset", property_offset)
-        self.register_buffer("onehot", torch.eye(max_z))
-=======
         elif isinstance(property_offset, np.ndarray | list):  # for backward compatibility of saved models
             property_offset = torch.tensor(property_offset, dtype=matgl.float_th)
 
         self.max_z = property_offset.shape[-1]
         self.register_buffer("property_offset", property_offset)
         self.register_buffer("onehot", torch.eye(self.max_z))
->>>>>>> 23205805
 
     def get_feature_matrix(self, graphs: list[dgl.DGLGraph]) -> torch.Tensor:
         """Get the number of atoms for different elements in the structure.
