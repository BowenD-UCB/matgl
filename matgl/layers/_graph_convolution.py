"""Graph convolution layer (GCL) implementations."""

from __future__ import annotations

from typing import TYPE_CHECKING, Literal

import dgl
import dgl.function as fn
import torch
from torch import Tensor, nn
from torch.nn import Dropout, Identity, Module

from matgl.layers._core import MLP, GatedMLP
from matgl.layers._norm import GraphNorm, LayerNorm

if TYPE_CHECKING:
    from collections.abc import Sequence


class MEGNetGraphConv(Module):
    """A MEGNet graph convolution layer in DGL."""

    def __init__(
        self,
        edge_func: Module,
        node_func: Module,
        state_func: Module,
    ) -> None:
        """
        Args:
            edge_func: Edge update function.
            node_func: Node update function.
            state_func: Global state update function.
        """
        super().__init__()
        self.edge_func = edge_func
        self.node_func = node_func
        self.state_func = state_func

    @staticmethod
    def from_dims(
        edge_dims: list[int],
        node_dims: list[int],
        state_dims: list[int],
        activation: Module,
    ) -> MEGNetGraphConv:
        """Create a MEGNet graph convolution layer from dimensions.

        Args:
            edge_dims (list[int]): Edge dimensions.
            node_dims (list[int]): Node dimensions.
            state_dims (list[int]): State dimensions.
            activation (Module): Activation function.

        Returns:
            MEGNetGraphConv: MEGNet graph convolution layer.
        """
        # TODO(marcel): Softplus doesn't exactly match paper's SoftPlus2
        # TODO(marcel): Should we activate last?
        edge_update = MLP(edge_dims, activation, activate_last=True)
        node_update = MLP(node_dims, activation, activate_last=True)
        attr_update = MLP(state_dims, activation, activate_last=True)
        return MEGNetGraphConv(edge_update, node_update, attr_update)

    def _edge_udf(self, edges: dgl.udf.EdgeBatch):
        vi = edges.src["v"]
        vj = edges.dst["v"]
        u = edges.src["u"]
        eij = edges.data.pop("e")
        inputs = torch.hstack([vi, vj, eij, u])
        mij = {"mij": self.edge_func(inputs)}
        return mij

    def edge_update_(self, graph: dgl.DGLGraph) -> Tensor:
        """Perform edge update.

        Args:
            graph: Input graph

        Returns:
            Output tensor for edges.
        """
        graph.apply_edges(self._edge_udf)
        graph.edata["e"] = graph.edata.pop("mij")
        return graph.edata["e"]

    def node_update_(self, graph: dgl.DGLGraph) -> Tensor:
        """Perform node update.

        Args:
            graph: Input graph

        Returns:
            Output tensor for nodes.
        """
        graph.update_all(fn.copy_e("e", "e"), fn.mean("e", "ve"))
        ve = graph.ndata.pop("ve")
        v = graph.ndata.pop("v")
        u = graph.ndata.pop("u")
        inputs = torch.hstack([v, ve, u])
        graph.ndata["v"] = self.node_func(inputs)
        return graph.ndata["v"]

    def state_update_(self, graph: dgl.DGLGraph, state_feat: Tensor) -> Tensor:
        """Perform attribute (global state) update.

        Args:
            graph: Input graph
            state_feat: Input attributes

        Returns:
            Output tensor for attributes
        """
        u_edge = dgl.readout_edges(graph, feat="e", op="mean")
        u_vertex = dgl.readout_nodes(graph, feat="v", op="mean")
        u_edge = torch.squeeze(u_edge)
        u_vertex = torch.squeeze(u_vertex)
        inputs = torch.hstack([state_feat.squeeze(), u_edge, u_vertex])
        state_feat = self.state_func(inputs)
        return state_feat

    def forward(
        self,
        graph: dgl.DGLGraph,
        edge_feat: Tensor,
        node_feat: Tensor,
        state_feat: Tensor,
    ) -> tuple[Tensor, Tensor, Tensor]:
        """Perform sequence of edge->node->attribute updates.

        Args:
            graph: Input graph
            edge_feat: Edge features
            node_feat: Node features
            state_feat: Graph attributes (global state)

        Returns:
            (edge features, node features, graph attributes)
        """
        with graph.local_scope():
            graph.edata["e"] = edge_feat
            graph.ndata["v"] = node_feat
            graph.ndata["u"] = dgl.broadcast_nodes(graph, state_feat)

            edge_feat = self.edge_update_(graph)
            node_feat = self.node_update_(graph)
            state_feat = self.state_update_(graph, state_feat)

        return edge_feat, node_feat, state_feat


class MEGNetBlock(Module):
    """A MEGNet block comprising a sequence of update operations."""

    def __init__(
        self, dims: list[int], conv_hiddens: list[int], act: Module, dropout: float | None = None, skip: bool = True
    ) -> None:
        """
        Init the MEGNet block with key parameters.

        Args:
            dims: Dimension of dense layers before graph convolution.
            conv_hiddens: Architecture of hidden layers of graph convolution.
            act: Activation type.
            dropout: Randomly zeroes some elements in the input tensor with given probability (0 < x < 1) according
                to a Bernoulli distribution.
            skip: Residual block.
        """
        super().__init__()
        self.has_dense = len(dims) > 1
        self.activation = act
        conv_dim = dims[-1]
        out_dim = conv_hiddens[-1]

        mlp_kwargs = {
            "dims": dims,
            "activation": self.activation,
            "activate_last": True,
            "bias_last": True,
        }
        self.edge_func = MLP(**mlp_kwargs) if self.has_dense else Identity()  # type: ignore
        self.node_func = MLP(**mlp_kwargs) if self.has_dense else Identity()  # type: ignore
        self.state_func = MLP(**mlp_kwargs) if self.has_dense else Identity()  # type: ignore

        # compute input sizes
        edge_in = 2 * conv_dim + conv_dim + conv_dim  # 2*NDIM+EDIM+GDIM
        node_in = out_dim + conv_dim + conv_dim  # EDIM+NDIM+GDIM
        attr_in = out_dim + out_dim + conv_dim  # EDIM+NDIM+GDIM
        self.conv = MEGNetGraphConv.from_dims(
            edge_dims=[edge_in, *conv_hiddens],
            node_dims=[node_in, *conv_hiddens],
            state_dims=[attr_in, *conv_hiddens],
            activation=self.activation,
        )

        self.dropout = Dropout(dropout) if dropout else None
        # TODO(marcel): should this be an 1D dropout
        self.skip = skip

    def forward(
        self,
        graph: dgl.DGLGraph,
        edge_feat: Tensor,
        node_feat: Tensor,
        state_feat: Tensor,
    ) -> tuple[Tensor, Tensor, Tensor]:
        """MEGNetBlock forward pass.

        Args:
            graph (dgl.DGLGraph): A DGLGraph.
            edge_feat (Tensor): Edge features.
            node_feat (Tensor): Node features.
            state_feat (Tensor): Graph attributes (global state).

        Returns:
            tuple[Tensor, Tensor, Tensor]: Updated (edge features,
                node features, graph attributes)
        """
        inputs = (edge_feat, node_feat, state_feat)
        edge_feat = self.edge_func(edge_feat)
        node_feat = self.node_func(node_feat)
        state_feat = self.state_func(state_feat)

        edge_feat, node_feat, state_feat = self.conv(graph, edge_feat, node_feat, state_feat)

        if self.dropout:
            edge_feat = self.dropout(edge_feat)  # pylint: disable=E1102
            node_feat = self.dropout(node_feat)  # pylint: disable=E1102
            state_feat = self.dropout(state_feat)  # pylint: disable=E1102

        if self.skip:
            edge_feat = edge_feat + inputs[0]
            node_feat = node_feat + inputs[1]
            state_feat = state_feat + inputs[2]

        return edge_feat, node_feat, state_feat


class M3GNetGraphConv(Module):
    """A M3GNet graph convolution layer in DGL."""

    def __init__(
        self,
        include_states: bool,
        edge_update_func: Module,
        edge_weight_func: Module,
        node_update_func: Module,
        node_weight_func: Module,
        state_update_func: Module | None,
    ):
        """Parameters:
        include_state (bool): Whether including state
        edge_update_func (Module): Update function for edges (Eq. 4)
        edge_weight_func (Module): Weight function for radial basis functions (Eq. 4)
        node_update_func (Module): Update function for nodes (Eq. 5)
        node_weight_func (Module): Weight function for radial basis functions (Eq. 5)
        attr_update_func (Module): Update function for state feats (Eq. 6).
        """
        super().__init__()
        self.include_states = include_states
        self.edge_update_func = edge_update_func
        self.edge_weight_func = edge_weight_func
        self.node_update_func = node_update_func
        self.node_weight_func = node_weight_func
        self.state_update_func = state_update_func

    @staticmethod
    def from_dims(
        degree,
        include_states,
        edge_dims: list[int],
        node_dims: list[int],
        state_dims: list[int] | None,
        activation: Module,
    ) -> M3GNetGraphConv:
        """M3GNetGraphConv initialization.

        Args:
            degree (int): max_n*max_l
            include_states (bool): whether including state or not
            edge_dims (list): NN architecture for edge update function
            node_dims (list): NN architecture for node update function
            state_dims (list): NN architecture for state update function
            activation (nn.Nodule): activation function

        Returns:
        M3GNetGraphConv (class)
        """
        edge_update_func = GatedMLP(in_feats=edge_dims[0], dims=edge_dims[1:])
        edge_weight_func = nn.Linear(in_features=degree, out_features=edge_dims[-1], bias=False)

        node_update_func = GatedMLP(in_feats=node_dims[0], dims=node_dims[1:])
        node_weight_func = nn.Linear(in_features=degree, out_features=node_dims[-1], bias=False)
        attr_update_func = MLP(state_dims, activation, activate_last=True) if include_states else None  # type: ignore
        return M3GNetGraphConv(
            include_states, edge_update_func, edge_weight_func, node_update_func, node_weight_func, attr_update_func
        )

    def _edge_udf(self, edges: dgl.udf.EdgeBatch):
        """Edge update functions.

        Args:
        edges (DGL graph): edges in dgl graph

        Returns:
        mij: message passing between node i and j
        """
        vi = edges.src["v"]
        vj = edges.dst["v"]
        if self.include_states:
            u = edges.src["u"]
        eij = edges.data.pop("e")
        rbf = edges.data["rbf"]
        rbf = rbf.float()
        inputs = torch.hstack([vi, vj, eij, u]) if self.include_states else torch.hstack([vi, vj, eij])
        mij = {"mij": self.edge_update_func(inputs) * self.edge_weight_func(rbf)}
        return mij

    def edge_update_(self, graph: dgl.DGLGraph) -> Tensor:
        """Perform edge update.

        Args:
        graph: DGL graph

        Returns:
        edge_update: edge features update
        """
        graph.apply_edges(self._edge_udf)
        edge_update = graph.edata.pop("mij")
        return edge_update

    def node_update_(self, graph: dgl.DGLGraph, state_feat: Tensor) -> Tensor:
        """Perform node update.

        Args:
            graph: DGL graph
            state_feat: State attributes

        Returns:
            node_update: node features update
        """
        eij = graph.edata["e"]
        src_id = graph.edges()[0]
        vi = graph.ndata["v"][src_id]
        dst_id = graph.edges()[1]
        vj = graph.ndata["v"][dst_id]
        rbf = graph.edata["rbf"]
        rbf = rbf.float()
        if self.include_states:
            u = dgl.broadcast_edges(graph, state_feat)
            inputs = torch.hstack([vi, vj, eij, u])
        else:
            inputs = torch.hstack([vi, vj, eij])
        graph.edata["mess"] = self.node_update_func(inputs) * self.node_weight_func(rbf)
        graph.update_all(fn.copy_e("mess", "mess"), fn.sum("mess", "ve"))
        node_update = graph.ndata.pop("ve")
        return node_update

    def state_update_(self, graph: dgl.DGLGraph, state_feat: Tensor) -> Tensor:
        """Perform attribute (global state) update.

        Args:
            graph: DGL graph
            state_feat: graph features

        Returns:
        state_update: state_features update
        """
        u = state_feat
        uv = dgl.readout_nodes(graph, feat="v", op="mean")
        inputs = torch.hstack([u, uv])
        state_feat = self.state_update_func(inputs)  # type: ignore
        return state_feat

    def forward(
        self,
        graph: dgl.DGLGraph,
        edge_feat: Tensor,
        node_feat: Tensor,
        state_feat: Tensor,
    ) -> tuple[Tensor, Tensor, Tensor]:
        """
        Perform sequence of edge->node->states updates.

        Args:
            graph: Input graph
            edge_feat: Edge features
            node_feat: Node features
            state_feat: Graph attributes (global state).

        Returns:
            (edge features, node features, graph attributes)
        """
        with graph.local_scope():
            graph.edata["e"] = edge_feat
            graph.ndata["v"] = node_feat
            if self.include_states:
                graph.ndata["u"] = dgl.broadcast_nodes(graph, state_feat)

            edge_update = self.edge_update_(graph)
            graph.edata["e"] = edge_feat + edge_update
            node_update = self.node_update_(graph, state_feat)
            graph.ndata["v"] = node_feat + node_update
            if self.include_states:
                state_feat = self.state_update_(graph, state_feat)

        return edge_feat + edge_update, node_feat + node_update, state_feat


class M3GNetBlock(Module):
    """A M3GNet block comprising a sequence of update operations."""

    def __init__(
        self,
        degree: int,
        activation: Module,
        conv_hiddens: list[int],
        dim_node_feats: int,
        dim_edge_feats: int,
        dim_state_feats: int = 0,
        include_state: bool = False,
        dropout: float | None = None,
    ) -> None:
        """

        Args:
            degree: Number of radial basis functions
            activation: activation
            dim_node_feats: Number of node features
            dim_edge_feats: Number of edge features
            dim_state_feats: Number of state features
            conv_hiddens: Dimension of hidden layers
            activation: Activation type
            include_state: Including state features or not
            dropout: Probability of an element to be zero in dropout layer.
        """
        super().__init__()

        self.activation = activation

        # compute input sizes
        if include_state:
            edge_in = 2 * dim_node_feats + dim_edge_feats + dim_state_feats  # type: ignore
            node_in = 2 * dim_node_feats + dim_edge_feats + dim_state_feats  # type: ignore
            attr_in = dim_node_feats + dim_state_feats  # type: ignore
            self.conv = M3GNetGraphConv.from_dims(
                degree,
                include_state,
                edge_dims=[edge_in, *conv_hiddens, dim_edge_feats],
                node_dims=[node_in, *conv_hiddens, dim_node_feats],
                state_dims=[attr_in, *conv_hiddens, dim_state_feats],  # type: ignore
                activation=self.activation,
            )
        else:
            edge_in = 2 * dim_node_feats + dim_edge_feats  # 2*NDIM+EDIM
            node_in = 2 * dim_node_feats + dim_edge_feats  # 2*NDIM+EDIM
            self.conv = M3GNetGraphConv.from_dims(
                degree,
                include_state,
                edge_dims=[edge_in, *conv_hiddens, dim_edge_feats],
                node_dims=[node_in, *conv_hiddens, dim_node_feats],
                state_dims=None,  # type: ignore
                activation=self.activation,
            )

        self.dropout = Dropout(dropout) if dropout else None

    def forward(
        self,
        graph: dgl.DGLGraph,
        edge_feat: Tensor,
        node_feat: Tensor,
        state_feat: Tensor,
    ) -> tuple:
        """
        Args:
            graph: DGL graph
            edge_feat: Edge features
            node_feat: Node features
            state_feat: State features.

        Returns:
            A tuple of updated features
        """
        edge_feat, node_feat, state_feat = self.conv(graph, edge_feat, node_feat, state_feat)

        if self.dropout:
            edge_feat = self.dropout(edge_feat)  # pylint: disable=E1102
            node_feat = self.dropout(node_feat)  # pylint: disable=E1102
            if state_feat is not None:
                state_feat = self.dropout(state_feat)  # pylint: disable=E1102

        return edge_feat, node_feat, state_feat


class CHGNetGraphConv(nn.Module):
    """A CHGNet atom graph convolution layer in DGL."""

    def __init__(
        self,
        node_update_func: Module,
        node_out_func: Module,
        edge_update_func: Module | None,
        node_weight_func: Module | None,
        edge_weight_func: Module | None,
        state_update_func: Module | None,
    ):
        """
        Args:
            include_state: Whether including state
            node_update_func: Update function for message between nodes (atoms)
            node_out_func: Output function for nodes (atoms), after message aggregation
            edge_update_func: Update function for edges (bonds). If None is given, the
                edges are not updated.
            node_weight_func: Weight function for radial basis functions.
                If None is given, no layer-wise weights will be used.
            edge_weight_func: Weight function for radial basis functions
                If None is given, no layer-wise weights will be used.
            state_update_func: Update function for state feats.
        """
        super().__init__()
        self.include_state = state_update_func is not None
        self.edge_update_func = edge_update_func
        self.edge_weight_func = edge_weight_func
        self.node_update_func = node_update_func
        self.node_out_func = node_out_func
        self.node_weight_func = node_weight_func
        self.state_update_func = state_update_func

    @classmethod
    def from_dims(
        cls,
        activation: Module,
        node_dims: Sequence[int],
        edge_dims: Sequence[int] | None = None,
        state_dims: Sequence[int] | None = None,
        normalization: Literal["graph", "layer"] | None = None,
        normalize_hidden: bool = False,
        rbf_order: int = 0,
    ) -> CHGNetGraphConv:
        """Create a CHGNetAtomGraphConv layer from dimensions.

        Args:
            activation: activation function
            node_dims: NN architecture for node update function given as a list of
                dimensions of each layer.
            edge_dims: NN architecture for edge update function given as a list of
                dimensions of each layer.
            state_dims: NN architecture for state update function given as a list of
                dimensions of each layer.
            normalization: Normalization type to use in update functions. If None, no normalization is applied.
            normalize_hidden: Whether to normalize hidden features.
            rbf_order: RBF order specifying input dimensions for linear layer
                specifying message weights. If 0, no layer-wise weights are used.

        Returns:
            CHGNetAtomGraphConv
        """
<<<<<<< HEAD
        if normalization == "graph":
            norm_kwargs = {"batched_field": "edge"}
        else:
            norm_kwargs = None

        node_update_func = GatedMLP(
            in_feats=node_dims[0],
            dims=node_dims[1:],
            activation=activation,
            normalization=normalization,
            normalize_hidden=normalize_hidden,
            norm_kwargs=norm_kwargs,
        )
        node_out_func = GatedMLP(in_feats=node_out_dims[0], dims=node_out_dims[1:], use_bias=False)
=======
        node_update_func = GatedMLP(in_feats=node_dims[0], dims=node_dims[1:])
        node_out_func = nn.Linear(in_features=node_dims[-1], out_features=node_dims[-1], bias=False)
>>>>>>> 51b3a74d
        node_weight_func = (
            nn.Linear(in_features=rbf_order, out_features=node_dims[-1], bias=False) if rbf_order > 0 else None
        )
        edge_update_func = (
            GatedMLP(
                in_feats=edge_dims[0],
                dims=edge_dims[1:],
                activation=activation,
                normalization=normalization,
                normalize_hidden=normalize_hidden,
                norm_kwargs=norm_kwargs,
            )
            if edge_dims is not None
            else None
        )
        edge_weight_func = (
            nn.Linear(in_features=rbf_order, out_features=edge_dims[-1], bias=False)
            if rbf_order > 0 and edge_dims is not None
            else None
        )
        state_update_func = (
            MLP(
                state_dims,
                activation,
                activate_last=True,            )
            if state_dims is not None
            else None
        )

        return cls(
            node_update_func=node_update_func,
            node_out_func=node_out_func,
            edge_update_func=edge_update_func,
            node_weight_func=node_weight_func,
            edge_weight_func=edge_weight_func,
            state_update_func=state_update_func,
        )

    def _edge_udf(self, edges: dgl.udf.EdgeBatch) -> dict[str, Tensor]:
        """Edge user defined update function.

        Update for bond features (edges) in atom graph.

        Args:
            edges: edges in atom graph (ie bonds)

        Returns:
            edge_update: edge features update
        """
        atom_i = edges.src["features"]  # first atom features
        atom_j = edges.dst["features"]  # second atom features
        bond_ij = edges.data["features"]  # bond features
        if self.include_state:
            global_state = edges.data["global_state"]
            inputs = torch.hstack([atom_i, bond_ij, atom_j, global_state])
        else:
            inputs = torch.hstack([atom_i, bond_ij, atom_j])

        edge_update = self.edge_update_func(inputs, edges._graph)  # type: ignore
        if self.edge_weight_func is not None:
            rbf = edges.data["bond_expansion"]
            rbf = rbf.float()
            edge_update = edge_update * self.edge_weight_func(rbf)

        return {"feat_update": edge_update}

    def edge_update_(self, graph: dgl.DGLGraph, shared_weights: Tensor | None) -> Tensor:
        """Perform edge update -> bond features.

        Args:
            graph: atom graph
            shared_weights: atom graph edge weights shared between convolution layers

        Returns:
            edge_update: edge features update
        """
        graph.apply_edges(self._edge_udf)
        edge_update = graph.edata["feat_update"]
        if shared_weights is not None:
            edge_update = edge_update * shared_weights
        return edge_update

    def node_update_(self, graph: dgl.DGLGraph, shared_weights: Tensor | None) -> Tensor:
        """Perform node update -> atom features.

        Args:
            graph: DGL atom graph
            shared_weights: node message shared weights

        Returns:
            node_update: updated node features
        """
        src, dst = graph.edges()
        atom_i = graph.ndata["features"][src]  # first atom features
        atom_j = graph.ndata["features"][dst]  # second atom features
        bond_ij = graph.edata["features"]  # bond features

        if self.include_state:
            global_state = graph.edata["global_state"]
            inputs = torch.hstack([atom_i, bond_ij, atom_j, global_state])
        else:
            inputs = torch.hstack([atom_i, bond_ij, atom_j])

        messages = self.node_update_func(inputs, graph)

        # smooth out the messages with layer-wise weights
        if self.node_weight_func is not None:
            rbf = graph.edata["bond_expansion"]
            rbf = rbf.float()
            messages = messages * self.node_weight_func(rbf)
        # smooth out the messages with shared weights
        if shared_weights is not None:
            messages = messages * shared_weights

        # message passing
        graph.edata["message"] = messages
        graph.update_all(fn.copy_e("message", "message"), fn.sum("message", "feat_update"))

        # update nodes
        node_update = self.node_out_func(graph.ndata["feat_update"], graph)  # the bond update

        return node_update

    def state_update_(self, graph: dgl.DGLGraph, state_attr: Tensor) -> Tensor:
        """Perform attribute (global state) update.

        Args:
            graph: atom graph
            state_attr: global state features

        Returns:
            state_update: state features update
        """
        node_avg = dgl.readout_nodes(graph, feat="features", op="mean")
        inputs = torch.hstack([state_attr, node_avg])
        state_attr = self.state_update_func(inputs)  # type: ignore
        return state_attr

    def forward(
        self,
        graph: dgl.DGLGraph,
        node_features: Tensor,
        edge_features: Tensor,
        state_attr: Tensor,
        shared_node_weights: Tensor | None,
        shared_edge_weights: Tensor | None,
    ) -> tuple[Tensor, Tensor, Tensor]:
        """Perform sequence of edge->node->states updates.

        Args:
            graph: atom graph
            node_features: node features
            edge_features: edge features
            state_attr: state attributes
            shared_node_weights: shared node message weights
            shared_edge_weights: shared edge message weights

        Returns:
            tuple: updated node features, updated edge features, updated state attributes
        """
        with graph.local_scope():
            graph.ndata["features"] = node_features
            graph.edata["features"] = edge_features

            if self.include_state:
                graph.edata["global_state"] = dgl.broadcast_edges(graph, state_attr)

            if self.edge_update_func is not None:
                edge_update = self.edge_update_(graph, shared_edge_weights)
                new_edge_features = edge_features + edge_update
                graph.edata["features"] = new_edge_features
            else:
                new_edge_features = edge_features

            node_update = self.node_update_(graph, shared_node_weights)
            new_node_features = node_features + node_update
            graph.ndata["features"] = new_node_features

            if self.include_state:
                state_attr = self.state_update_(graph, state_attr)  # type: ignore

        return new_node_features, new_edge_features, state_attr


class CHGNetAtomGraphBlock(nn.Module):
    """A CHGNet atom graph block as a sequence of operations involving a message passing layer over the atom graph."""

    def __init__(
        self,
        num_atom_feats: int,
        num_bond_feats: int,
        activation: Module,
        atom_hidden_dims: Sequence[int],
        bond_hidden_dims: Sequence[int] | None = None,
        normalization: Literal["graph", "layer"] | None = None,
        normalize_hidden: bool = False,
        num_state_feats: int | None = None,
        rbf_order: int = 0,
        dropout: float = 0.0,
    ):
        """
        Args:
            num_atom_feats: number of atom features
            num_bond_feats: number of bond features
            activation: activation function
            atom_hidden_dims: dimensions of atom convolution hidden layers
            bond_hidden_dims: dimensions of bond update hidden layers.
            normalization: Normalization type to use update functions. If None, no normalization is applied.
            normalize_hidden: whether to normalize hidden layers
            num_state_feats: number of state features if include_state is True
            rbf_order: whether to include layer-wise node weights
             RBF order specifying input dimensions for linear layer specifying message weights.
                If 0, no layer-wise weights are used
            dropout: dropout probability.
        """
        super().__init__()

        node_input_dim = 2 * num_atom_feats + num_bond_feats
        if num_state_feats is not None:
            node_input_dim += num_state_feats
            state_dims = [num_atom_feats + num_state_feats, *atom_hidden_dims, num_state_feats]
        else:
            state_dims = None
        node_dims = [node_input_dim, *atom_hidden_dims, num_atom_feats]
        edge_dims = [node_input_dim, *bond_hidden_dims, num_bond_feats] if bond_hidden_dims is not None else None

        self.conv_layer = CHGNetGraphConv.from_dims(
            activation=activation,
            node_dims=node_dims,
            edge_dims=edge_dims,
            state_dims=state_dims,
            normalization=normalization,
            normalize_hidden=normalize_hidden,
            rbf_order=rbf_order,
        )

        if normalization == "graph":
            self.atom_norm = GraphNorm(num_atom_feats, batched_field="node")
            self.bond_norm = GraphNorm(num_bond_feats, batched_field="edge")
        elif normalization == "layer":
            self.atom_norm = LayerNorm(num_atom_feats)
            self.bond_norm = LayerNorm(num_bond_feats)
        else:
            self.atom_norm = None
            self.bond_norm = None

        self.dropout = nn.Dropout(dropout) if dropout > 0.0 else nn.Identity()

    def forward(
        self,
        graph: dgl.DGLGraph,
        atom_features: Tensor,
        bond_features: Tensor,
        state_attr: Tensor,
        shared_node_weights: Tensor | None,
        shared_edge_weights: Tensor | None,
    ) -> tuple[Tensor, Tensor, Tensor]:
        """Perform sequence of bond(optional)->atom->states(optional) updates.

        Args:
            graph: atom graph
            atom_features: node features
            bond_features: edge features
            state_attr: state attributes
            shared_node_weights: node message weights shared amongst layers
            shared_edge_weights: edge message weights shared amongst layers
        """
        atom_features, bond_features, state_attr = self.conv_layer(
            graph=graph,
            node_features=atom_features,
            edge_features=bond_features,
            state_attr=state_attr,
            shared_node_weights=shared_node_weights,
            shared_edge_weights=shared_edge_weights,
        )
        # move skip connections here? dropout before skip connections?
        atom_features = self.dropout(atom_features)
        bond_features = self.dropout(bond_features)
        if self.atom_norm is not None:
            atom_features = self.atom_norm(atom_features, graph)
        if self.bond_norm is not None:
            bond_features = self.bond_norm(bond_features, graph)
        if state_attr is not None:
            state_attr = self.dropout(state_attr)

        return atom_features, bond_features, state_attr


class CHGNetLineGraphConv(nn.Module):
    """A CHGNet atom graph convolution layer in DGL.

    This implements both the bond and angle update functions in the CHGNet paper
    as line graph updates.
    """

    def __init__(
        self,
        node_update_func: Module,
        node_out_func: Module,
        edge_update_func: Module | None,
        node_weight_func: Module | None,
    ):
        """
        Args:
            node_update_func: Update function for message between nodes (bonds)
            node_out_func: Output function for nodes (bonds), after message aggregation
            edge_update_func: edge update function (for angle features)
            node_weight_func: layer node weight function.
        """
        super().__init__()

        self.node_update_func = node_update_func
        self.node_out_func = node_out_func
        self.node_weight_func = node_weight_func
        self.edge_update_func = edge_update_func

    @classmethod
    def from_dims(
        cls,
        node_dims: list[int],
        edge_dims: list[int] | None = None,
        activation: Module | None = None,
        normalization: Literal["graph", "layer"] | None = None,
        normalize_hidden: bool = False,
        node_weight_input_dims: int = 0,
    ) -> CHGNetLineGraphConv:
        """
        Args:
            node_dims: NN architecture for node update function given as a list of
                dimensions of each layer.
            edge_dims: NN architecture for edge update function given as a list of
                dimensions of each layer.
            normalization: Normalization type to use in update functions. If None, no normalization is applied.
            normalize_hidden: Whether to normalize hidden features.
            node_weight_input_dims: input dimensions for linear layer of node weights.
                (the RBF order)
                If 0, no layer-wise weights are used.

        Returns:
            CHGNetBondGraphConv
        """
<<<<<<< HEAD
        if normalization == "graph":
            norm_kwargs = {"batched_field": "edge"}
        else:
            norm_kwargs = None

        node_update_func = GatedMLP(
            in_feats=node_dims[0],
            dims=node_dims[1:],
            activation=activation,
            normalization=normalization,
            normalize_hidden=normalize_hidden,
            norm_kwargs=norm_kwargs,
        )
        node_out_func = GatedMLP(in_feats=node_out_dims[0], dims=node_out_dims[1:], use_bias=False)

=======
        node_update_func = GatedMLP(in_feats=node_dims[0], dims=node_dims[1:])
        node_out_func = nn.Linear(in_features=node_dims[-1], out_features=node_dims[-1], bias=False)
>>>>>>> 51b3a74d
        node_weight_func = nn.Linear(node_weight_input_dims, node_dims[-1]) if node_weight_input_dims > 0 else None
        edge_update_func = (
            GatedMLP(
                in_feats=edge_dims[0],
                dims=edge_dims[1:],
                activation=activation,
                normalization=normalization,
                normalize_hidden=normalize_hidden,
                norm_kwargs=norm_kwargs,
            )
            if edge_dims is not None
            else None
        )

        return cls(
            node_update_func=node_update_func,
            node_out_func=node_out_func,
            edge_update_func=edge_update_func,
            node_weight_func=node_weight_func,
        )

    def _edge_udf(self, edges: dgl.udf.EdgeBatch) -> dict[str, Tensor]:
        """Edge user defined update function.

        Update angle features (edges in bond graph)

        Args:
            edges: edge batch

        Returns:
            edge_update: edge features update
        """
        bonds_i = edges.src["features"]  # first bonds features
        bonds_j = edges.dst["features"]  # second bonds features
        angle_ij = edges.data["features"]
        atom_ij = edges.data["aux_features"]  # center atom features
        inputs = torch.hstack([bonds_i, angle_ij, atom_ij, bonds_j])
        messages_ij = self.edge_update_func(inputs, edges._graph)  # type: ignore
        return {"feat_update": messages_ij}

    def edge_update_(self, graph: dgl.DGLGraph) -> Tensor:
        """Perform edge update -> update angle features.

        Args:
            graph: bond graph (line graph of atom graph)

        Returns:
            edge_update: edge features update
        """
        graph.apply_edges(self._edge_udf)
        edge_update = graph.edata["feat_update"]
        return edge_update

    def node_update_(self, graph: dgl.DGLGraph, shared_weights: Tensor | None) -> Tensor:
        """Perform node update -> update bond features.

        Args:
            graph: bond graph (line graph of atom graph)
            shared_weights: node message shared weights

        Returns:
            node_update: bond features update
        """
        src, dst = graph.edges()
        bonds_i = graph.ndata["features"][src]  # first bond feature
        bonds_j = graph.ndata["features"][dst]  # second bond feature
        angle_ij = graph.edata["features"]
        atom_ij = graph.edata["aux_features"]  # center atom features
        inputs = torch.hstack([bonds_i, angle_ij, atom_ij, bonds_j])

        messages = self.node_update_func(inputs, graph)

        # smooth out messages with layer-wise weights
        if self.node_weight_func is not None:
            rbf = graph.ndata["bond_expansion"]
            weights = self.node_weight_func(rbf)
            weights_i, weights_j = weights[src], weights[dst]
            messages = messages * weights_i * weights_j

        # smooth out messages with shared weights
        if shared_weights is not None:
            weights_i, weights_j = shared_weights[src], shared_weights[dst]
            messages = messages * weights_i * weights_j

        # message passing
        graph.edata["message"] = messages
        graph.update_all(fn.copy_e("message", "message"), fn.sum("message", "feat_update"))

        # update nodes
        node_update = self.node_out_func(graph.ndata["feat_update"])  # the bond update
        return node_update

    def forward(
        self,
        graph: dgl.DGLGraph,
        node_features: Tensor,
        edge_features: Tensor,
        aux_edge_features: Tensor,
        shared_node_weights: Tensor | None,
    ) -> tuple[Tensor, Tensor]:
        """Perform sequence of edge->node->states updates.

        Args:
            graph: bond graph (line graph of atom graph)
            node_features: bond features (edge features (for bonds within three body cutoff in atom graph)
            edge_features: angle features (edge features to be updated)
            aux_edge_features: center atom features (edge features that are not updated)

            shared_node_weights: shared node message weights

        Returns:
            tuple: update edge features, update node features
            note that the node features are the bond features included in the line graph only.
        """
        with graph.local_scope():
            graph.ndata["features"] = node_features
            graph.edata["features"] = edge_features
            graph.edata["aux_features"] = aux_edge_features

            # node (bond) update
            node_update = self.node_update_(graph, shared_node_weights)
            new_node_features = node_features + node_update
            graph.ndata["features"] = new_node_features

            # edge (angle) update (should angle update be done before node update?)
            if self.edge_update_func is not None:
                edge_update = self.edge_update_(graph)
                new_edge_features = edge_features + edge_update
                graph.edata["features"] = new_edge_features
            else:
                new_edge_features = edge_features

        return new_node_features, new_edge_features


class CHGNetBondGraphBlock(nn.Module):
    """A CHGNet atom graph block as a sequence of operations involving a message passing layer over the bond graph."""

    def __init__(
        self,
        num_atom_feats: int,
        num_bond_feats: int,
        num_angle_feats: int,
        activation: Module,
        bond_hidden_dims: Sequence[int],
        angle_hidden_dims: Sequence[int] | None,
        normalization: Literal["graph", "layer"] | None = None,
        normalize_hidden: bool = False,
        rbf_order: int = 0,
        bond_dropout: float = 0.0,
        angle_dropout: float = 0.0,
    ):
        """
        Args:
            num_atom_feats: number of atom features
            num_bond_feats: number of bond features
            num_angle_feats: number of angle features
            activation: activation function
            bond_hidden_dims: dimensions of hidden layers of bond graph convolution
            angle_hidden_dims: dimensions of hidden layers of angle update function
            normalization: normalization function
            normalize_hidden: whether to normalize hidden layers
            rbf_order: dimensions of input to node weight function (num RBF functions)
                If 0, no layer-wise node weights are used.
            bond_dropout: dropout probability for bond graph convolution.
            angle_dropout: dropout probability for angle update function.
        """
        super().__init__()

        node_input_dim = 2 * num_bond_feats + num_angle_feats + num_atom_feats
        node_dims = [node_input_dim, *bond_hidden_dims, num_bond_feats]
        edge_dims = [node_input_dim, *angle_hidden_dims, num_angle_feats] if angle_hidden_dims is not None else None

        self.conv_layer = CHGNetLineGraphConv.from_dims(
            node_dims=node_dims,
            edge_dims=edge_dims,
            activation=activation,
            normalization=normalization,
            normalize_hidden=normalize_hidden,
            node_weight_input_dims=rbf_order,
        )

        if normalization == "graph":
            self.bond_norm = GraphNorm(num_bond_feats, batched_field="node")
            self.angle_norm = GraphNorm(num_angle_feats, batched_field="edge")
        elif normalization == "layer":
            self.bond_norm = LayerNorm(num_bond_feats)
            self.angle_norm = LayerNorm(num_angle_feats)
        else:
            self.bond_norm = None
            self.angle_norm = None

        self.bond_dropout = nn.Dropout(bond_dropout) if bond_dropout > 0.0 else nn.Identity()
        self.angle_dropout = nn.Dropout(angle_dropout) if angle_dropout > 0.0 else nn.Identity()

    def forward(
        self,
        graph: dgl.DGLGraph,
        atom_features: Tensor,
        bond_features: Tensor,
        angle_features: Tensor,
        shared_node_weights: Tensor | None,
    ) -> tuple[Tensor, Tensor]:
        """Perform convolution in BondGraph to update bond and angle features.

        Args:
            graph: bond graph (line graph of atom graph)
            atom_features: atom features
            bond_features: bond features
            angle_features: concatenated center atom and angle features
            shared_node_weights: shared node message weights

        Returns:
            tuple: update bond features, update angle features
        """
        node_features = bond_features[graph.ndata["bond_index"]]
        edge_features = angle_features
        aux_edge_features = atom_features[graph.edata["center_atom_index"]]

        bond_features_, angle_features = self.conv_layer(
            graph, node_features, edge_features, aux_edge_features, shared_node_weights
        )

        bond_features_ = self.bond_dropout(bond_features_)
        angle_features = self.angle_dropout(angle_features)
        if self.bond_norm is not None:
            bond_features_ = self.bond_norm(bond_features_, graph)
        if self.angle_norm is not None:
            angle_features = self.angle_norm(angle_features, graph)

        bond_features[graph.ndata["bond_index"]] = bond_features_
        return bond_features, angle_features<|MERGE_RESOLUTION|>--- conflicted
+++ resolved
@@ -556,7 +556,7 @@
         Returns:
             CHGNetAtomGraphConv
         """
-<<<<<<< HEAD
+
         if normalization == "graph":
             norm_kwargs = {"batched_field": "edge"}
         else:
@@ -570,11 +570,7 @@
             normalize_hidden=normalize_hidden,
             norm_kwargs=norm_kwargs,
         )
-        node_out_func = GatedMLP(in_feats=node_out_dims[0], dims=node_out_dims[1:], use_bias=False)
-=======
-        node_update_func = GatedMLP(in_feats=node_dims[0], dims=node_dims[1:])
         node_out_func = nn.Linear(in_features=node_dims[-1], out_features=node_dims[-1], bias=False)
->>>>>>> 51b3a74d
         node_weight_func = (
             nn.Linear(in_features=rbf_order, out_features=node_dims[-1], bias=False) if rbf_order > 0 else None
         )
@@ -916,7 +912,6 @@
         Returns:
             CHGNetBondGraphConv
         """
-<<<<<<< HEAD
         if normalization == "graph":
             norm_kwargs = {"batched_field": "edge"}
         else:
@@ -930,12 +925,8 @@
             normalize_hidden=normalize_hidden,
             norm_kwargs=norm_kwargs,
         )
-        node_out_func = GatedMLP(in_feats=node_out_dims[0], dims=node_out_dims[1:], use_bias=False)
-
-=======
-        node_update_func = GatedMLP(in_feats=node_dims[0], dims=node_dims[1:])
         node_out_func = nn.Linear(in_features=node_dims[-1], out_features=node_dims[-1], bias=False)
->>>>>>> 51b3a74d
+
         node_weight_func = nn.Linear(node_weight_input_dims, node_dims[-1]) if node_weight_input_dims > 0 else None
         edge_update_func = (
             GatedMLP(
