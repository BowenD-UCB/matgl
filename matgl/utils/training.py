--- conflicted
+++ resolved
@@ -204,7 +204,6 @@
         Returns:
             Model prediction.
         """
-        self.model = self.model.to(g.device)
         if isinstance(self.model, M3GNet):
             return self.model(g=g, l_g=l_g, state_attr=state_attr)
 
@@ -225,9 +224,6 @@
         else:
             g, labels, state_attr = batch
             preds = self(g=g, state_attr=state_attr)
-        preds = preds.to(g.device)
-        self.data_mean = self.data_mean.to(g.device)
-        self.data_std = self.data_std.to(g.device)
         results = self.loss_fn(loss=self.loss, preds=preds, labels=labels)  # type: ignore
         batch_size = preds.numel()
         return results, batch_size
@@ -301,18 +297,9 @@
 
         self.mae = torchmetrics.MeanAbsoluteError()
         self.rmse = torchmetrics.MeanSquaredError(squared=False)
-<<<<<<< HEAD
-        if data_mean is None:
-            data_mean = torch.zeros(1)
-        if data_std is None:
-            data_std = torch.ones(1)
-        self.register_buffer("data_mean", data_mean)
-        self.register_buffer("data_std", data_std)
-
-=======
-        self.data_mean = torch.tensor(data_mean)
-        self.data_std = torch.tensor(data_std)
->>>>>>> 6059331d
+        self.register_buffer("data_mean", torch.tensor(data_mean))
+        self.register_buffer("data_std", torch.tensor(data_std))
+
         self.energy_weight = energy_weight
         self.force_weight = force_weight
         self.stress_weight = stress_weight
@@ -348,7 +335,6 @@
         Returns:
             energy, force, stress, h
         """
-        self.model = self.model.to(g.device)
         if self.model.calc_site_wise:
             e, f, s, h, m = self.model(g=g, l_g=l_g, state_attr=state_attr)
             return e, f.float(), s, h, m
