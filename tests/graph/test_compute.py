from __future__ import annotations

from functools import partial

import numpy as np
import pytest
import torch
import torch.testing as tt
from pymatgen.core import Lattice, Structure
import torch.testing as tt

from matgl.ext.pymatgen import Structure2Graph, get_element_list
from matgl.graph.compute import (
    compute_pair_vector_and_distance,
    compute_theta,
    compute_theta_and_phi,
    create_directed_line_graph,
    create_line_graph,
<<<<<<< HEAD
    ensure_directed_line_graph_compatibility,
    prune_edges_by_features,
=======
    prune_edges_by_features,
    ensure_directed_line_graph_compatibility
>>>>>>> 42baa27d
)


def _loop_indices(bond_atom_indices, pair_dist, cutoff=4.0):
    bin_count = np.bincount(bond_atom_indices[:, 0], minlength=bond_atom_indices[-1, 0] + 1)
    indices = []
    start = 0
    for bcont in bin_count:
        for i in range(bcont):
            for j in range(bcont):
                if start + i == start + j:
                    continue
                if pair_dist[start + i] > cutoff or pair_dist[start + j] > cutoff:
                    continue
                indices.append([start + i, start + j])
        start += bcont
    return np.array(indices)


def _calculate_cos_loop(graph, threebody_cutoff=4.0):
    """
    Calculate the cosine theta of triplets using loops
    Args:
        graph: List
    Returns: a list of cosine theta values.
    """
    _, _, n_sites = torch.unique(graph.edges()[0], return_inverse=True, return_counts=True)
    start_index = 0
    cos = []
    for n_site in n_sites:
        for i in range(n_site):
            for j in range(n_site):
                if i == j:
                    continue
                vi = graph.edata["bond_vec"][i + start_index].detach().numpy()
                vj = graph.edata["bond_vec"][j + start_index].detach().numpy()
                di = np.linalg.norm(vi)
                dj = np.linalg.norm(vj)
                if (di <= threebody_cutoff) and (dj <= threebody_cutoff):
                    cos.append(vi.dot(vj) / np.linalg.norm(vi) / np.linalg.norm(vj))
        start_index += n_site
    return cos


class TestCompute:
    def test_compute_pair_vector(self, graph_Mo):
        s1, g1, state1 = graph_Mo
        bv, bd = compute_pair_vector_and_distance(g1)
        g1.edata["bond_vec"] = bv
        d = torch.linalg.norm(g1.edata["bond_vec"], axis=1)

        _, _, _, d2 = s1.get_neighbor_list(r=5.0)

        np.testing.assert_array_almost_equal(np.sort(d), np.sort(d2))

    def test_compute_pair_vector_for_molecule(self, graph_CH4):
        s2, g2, state2 = graph_CH4
        bv, bd = compute_pair_vector_and_distance(g2)
        g2.edata["bond_vec"] = bv
        d = torch.linalg.norm(g2.edata["bond_vec"], axis=1)

        d2 = np.array(
            [
                1.089,
                1.089,
                1.089,
                1.089,
                1.089,
                1.089,
                1.089,
                1.089,
                1.77833,
                1.77833,
                1.77833,
                1.77833,
                1.77833,
                1.77833,
                1.77833,
                1.77833,
                1.77833,
                1.77833,
                1.77833,
                1.77833,
            ]
        )

        np.testing.assert_array_almost_equal(np.sort(d), np.sort(d2))

    def test_compute_angle(self, graph_Mo, graph_CH4):
        s1, g1, state1 = graph_Mo
        bv, bd = compute_pair_vector_and_distance(g1)
        g1.edata["bond_vec"] = bv
        g1.edata["bond_dist"] = bd
        cos_loop = _calculate_cos_loop(g1, 4.0)

        line_graph = create_line_graph(g1, 4.0)
        line_graph.apply_edges(compute_theta_and_phi)
        np.testing.assert_array_almost_equal(
            np.sort(np.array(cos_loop)), np.sort(np.array(line_graph.edata["cos_theta"]))
        )

        # test only compute theta
<<<<<<< HEAD
        line_graph.apply_edges(compute_theta)
        line_graph.apply_edges(partial(compute_theta, directed=False))
        theta = np.arccos(np.clip(cos_loop, -1.0 + 1e-7, 1.0 - 1e-7))
        np.testing.assert_array_almost_equal(np.sort(theta), np.sort(np.array(line_graph.edata["theta"])))
=======
        line_graph.apply_edges(partial(compute_theta, directed=False))
        theta = np.arccos(np.clip(cos_loop, -1.0 + 1e-7, 1.0 - 1e-7))
        np.testing.assert_array_almost_equal(
            np.sort(theta), np.sort(np.array(line_graph.edata["theta"])),
            decimal=4
        )
>>>>>>> 42baa27d

        # test only compute theta with cosine
        _ = line_graph.edata.pop("cos_theta")
        line_graph.apply_edges(partial(compute_theta, cosine=True, directed=False))
        np.testing.assert_array_almost_equal(
            np.sort(np.array(cos_loop)), np.sort(np.array(line_graph.edata["cos_theta"]))
        )

        s2, g2, state2 = graph_CH4

        bv, bd = compute_pair_vector_and_distance(g2)
        g2.edata["bond_vec"] = bv
        g2.edata["bond_dist"] = bd
        cos_loop = _calculate_cos_loop(g2, 2.0)

        line_graph = create_line_graph(g2, 2.0)
        line_graph.apply_edges(compute_theta_and_phi)
        np.testing.assert_array_almost_equal(
            np.sort(np.array(cos_loop)), np.sort(np.array(line_graph.edata["cos_theta"]))
        )

        # test only compute theta
        line_graph.apply_edges(partial(compute_theta, directed=False))
        np.testing.assert_array_almost_equal(
            np.sort(np.arccos(np.array(cos_loop))), np.sort(np.array(line_graph.edata["theta"]))
        )

        # test only compute theta with cosine
        _ = line_graph.edata.pop("cos_theta")
        line_graph.apply_edges(partial(compute_theta, cosine=True, directed=False))
        np.testing.assert_array_almost_equal(
            np.sort(np.array(cos_loop)), np.sort(np.array(line_graph.edata["cos_theta"]))
        )

    def test_compute_three_body(self, graph_AcAla3NHMe):
        mol1, g1, _ = graph_AcAla3NHMe
        bv, bd = compute_pair_vector_and_distance(g1)
        g1.edata["bond_vec"] = bv
        g1.edata["bond_dist"] = bd
        line_graph = create_line_graph(g1, 5.0)
        line_graph.apply_edges(compute_theta_and_phi)
        np.testing.assert_allclose(line_graph.edata["triple_bond_lengths"].detach().numpy()[0], 1.777829)


def test_line_graph_extensive():
    structure = Structure.from_spacegroup("Fm-3m", Lattice.cubic(6.0 / np.sqrt(2)), ["Fe"], [[0, 0, 0]])

    element_types = get_element_list([structure])
    converter = Structure2Graph(element_types=element_types, cutoff=5.0)
    g1, _ = converter.get_graph(structure)
    bond_vec, bond_dist = compute_pair_vector_and_distance(g1)
    g1.edata["bond_dist"] = bond_dist
    g1.edata["bond_vec"] = bond_vec

    supercell = structure.copy()
    supercell.make_supercell([2, 1, 1])
    g2, _ = converter.get_graph(supercell)
    bond_vec, bond_dist = compute_pair_vector_and_distance(g2)
    g2.edata["bond_dist"] = bond_dist
    g2.edata["bond_vec"] = bond_vec

    lg1 = create_line_graph(g1, 3.0)
    lg2 = create_line_graph(g2, 3.0)

    assert 2 * g1.number_of_nodes() == g2.number_of_nodes()
    assert 2 * g1.number_of_edges() == g2.number_of_edges()
    assert 2 * lg1.number_of_nodes() == lg2.number_of_nodes()
    assert 2 * lg1.number_of_edges() == lg2.number_of_edges()


@pytest.mark.parametrize("keep_ndata", [True, False])
@pytest.mark.parametrize("keep_edata", [True, False])
def test_remove_edges_by_features(graph_Mo, keep_ndata, keep_edata):
    s1, g1, state1 = graph_Mo
    bv, bd = compute_pair_vector_and_distance(g1)
    g1.edata["bond_vec"] = bv
    g1.edata["bond_dist"] = bd

    new_cutoff = 3.0
    converter = Structure2Graph(element_types=get_element_list([s1]), cutoff=new_cutoff)
    g2, state2 = converter.get_graph(s1)

    # remove edges by features
    new_g = prune_edges_by_features(
        g1, "bond_dist", condition=lambda x: x > new_cutoff, keep_ndata=keep_ndata, keep_edata=keep_edata
    )
    valid_edges = g1.edata["bond_dist"] <= new_cutoff

    assert new_g.num_edges() == g2.num_edges()
    assert new_g.num_nodes() == g2.num_nodes()
    assert torch.allclose(new_g.edata["edge_ids"], valid_edges.nonzero().squeeze())

    if keep_ndata:
        assert new_g.ndata.keys() == g1.ndata.keys()

    if keep_edata:
        for key in g1.edata:
            if key != "edge_ids":
                assert torch.allclose(new_g.edata[key], g1.edata[key][valid_edges])


@pytest.mark.parametrize("cutoff", [2.0, 3.0, 4.0])
@pytest.mark.parametrize("graph_data", ["graph_Mo", "graph_CH4", "graph_MoS", "graph_LiFePO4", "graph_MoSH"])
def test_directed_line_graph(graph_data, cutoff, request):
    s1, g1, state1 = request.getfixturevalue(graph_data)
    bv, bd = compute_pair_vector_and_distance(g1)
    g1.edata["bond_vec"] = bv
    g1.edata["bond_dist"] = bd
    cos_loop = _calculate_cos_loop(g1, cutoff)
    theta_loop = np.arccos(np.clip(cos_loop, -1.0 + 1e-7, 1.0 - 1e-7))

    line_graph = create_directed_line_graph(g1, cutoff)
    line_graph.apply_edges(compute_theta)

    # this test might be lax with just 4 decimal places
    np.testing.assert_array_almost_equal(np.sort(theta_loop), np.sort(np.array(line_graph.edata["theta"])), decimal=4)


<<<<<<< HEAD
@pytest.mark.parametrize("graph_data", ["graph_Mo", "graph_CH4", "graph_LiFePO4", "graph_MoSH"])
=======
@pytest.mark.parametrize("graph_data", ["graph_Mo", "graph_CH4",  "graph_LiFePO4", "graph_MoSH"])
>>>>>>> 42baa27d
def test_ensure_directed_line_graph_compat(graph_data, request):
    s, g, state = request.getfixturevalue(graph_data)
    bv, bd = compute_pair_vector_and_distance(g)
    g.edata["bond_vec"] = bv
    g.edata["bond_dist"] = bd
    line_graph = create_directed_line_graph(g, 3.0)
    edge_ids = line_graph.ndata["edge_ids"].clone()
    src_bond_sign = line_graph.ndata["src_bond_sign"].clone()
    line_graph.ndata["edge_ids"] = torch.zeros(line_graph.num_nodes(), dtype=torch.long)
    line_graph.ndata["src_bond_sign"] = torch.zeros(line_graph.num_nodes())

    assert not torch.allclose(line_graph.ndata["edge_ids"], edge_ids)
    assert not torch.allclose(line_graph.ndata["src_bond_sign"], src_bond_sign)

    # test that the line graph is not compatible
    line_graph = ensure_directed_line_graph_compatibility(g, line_graph, 3.0)
    tt.assert_allclose(line_graph.ndata["edge_ids"], edge_ids)
    tt.assert_allclose(line_graph.ndata["src_bond_sign"], src_bond_sign)

    with pytest.raises(AssertionError):
        ensure_directed_line_graph_compatibility(g, line_graph, 1.0)<|MERGE_RESOLUTION|>--- conflicted
+++ resolved
@@ -7,7 +7,6 @@
 import torch
 import torch.testing as tt
 from pymatgen.core import Lattice, Structure
-import torch.testing as tt
 
 from matgl.ext.pymatgen import Structure2Graph, get_element_list
 from matgl.graph.compute import (
@@ -16,13 +15,8 @@
     compute_theta_and_phi,
     create_directed_line_graph,
     create_line_graph,
-<<<<<<< HEAD
     ensure_directed_line_graph_compatibility,
     prune_edges_by_features,
-=======
-    prune_edges_by_features,
-    ensure_directed_line_graph_compatibility
->>>>>>> 42baa27d
 )
 
 
@@ -125,19 +119,12 @@
         )
 
         # test only compute theta
-<<<<<<< HEAD
-        line_graph.apply_edges(compute_theta)
         line_graph.apply_edges(partial(compute_theta, directed=False))
         theta = np.arccos(np.clip(cos_loop, -1.0 + 1e-7, 1.0 - 1e-7))
-        np.testing.assert_array_almost_equal(np.sort(theta), np.sort(np.array(line_graph.edata["theta"])))
-=======
-        line_graph.apply_edges(partial(compute_theta, directed=False))
-        theta = np.arccos(np.clip(cos_loop, -1.0 + 1e-7, 1.0 - 1e-7))
         np.testing.assert_array_almost_equal(
             np.sort(theta), np.sort(np.array(line_graph.edata["theta"])),
             decimal=4
         )
->>>>>>> 42baa27d
 
         # test only compute theta with cosine
         _ = line_graph.edata.pop("cos_theta")
@@ -256,11 +243,7 @@
     np.testing.assert_array_almost_equal(np.sort(theta_loop), np.sort(np.array(line_graph.edata["theta"])), decimal=4)
 
 
-<<<<<<< HEAD
 @pytest.mark.parametrize("graph_data", ["graph_Mo", "graph_CH4", "graph_LiFePO4", "graph_MoSH"])
-=======
-@pytest.mark.parametrize("graph_data", ["graph_Mo", "graph_CH4",  "graph_LiFePO4", "graph_MoSH"])
->>>>>>> 42baa27d
 def test_ensure_directed_line_graph_compat(graph_data, request):
     s, g, state = request.getfixturevalue(graph_data)
     bv, bd = compute_pair_vector_and_distance(g)
